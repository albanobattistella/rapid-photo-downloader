--- conflicted
+++ resolved
@@ -7,13 +7,8 @@
 msgstr ""
 "Project-Id-Version: rapid\n"
 "Report-Msgid-Bugs-To: \n"
-<<<<<<< HEAD
-"POT-Creation-Date: 2012-05-13 22:31-0500\n"
-"PO-Revision-Date: 2012-05-23 09:49+0000\n"
-=======
 "POT-Creation-Date: 2012-06-17 03:05-0500\n"
 "PO-Revision-Date: 2012-06-06 13:09+0000\n"
->>>>>>> 102e83d7
 "Last-Translator: A.J. Baudrez <a.baudrez@gmail.com>\n"
 "Language-Team: Dutch <nl@li.org>\n"
 "Language: nl\n"
@@ -22,7 +17,6 @@
 "Content-Transfer-Encoding: 8bit\n"
 "X-Launchpad-Export-Date: 2012-06-22 14:41+0000\n"
 "X-Generator: Launchpad (build 15461)\n"
-"Language: nl\n"
 
 #. Translators: if neccessary, for guidance in how to translate this program, you may see http://damonlynch.net/translate.html
 #: rapid/rapid.py:112 rapid/rapid.py:1784 rapid/glade3/rapid.ui.h:1
@@ -1580,15 +1574,9 @@
 "install either the <i>hachoir metadata</i> and <i>kaa metadata</i> packages "
 "for python, or <i>exiftool</i>."
 msgstr ""
-<<<<<<< HEAD
-"Sorry, de video download functionaliteit is uitgezet. Om videos te "
+"Sorry, de video download functionaliteit is uitgezet. Om video's te "
 "downloaden moet je ofwel de  <i>hachoir metadata</i> en de <i>kaa metadata</"
 "i> paketten voor python, ofwel <i>exiftool</i> installeren."
-=======
-"Sorry, de video download functionaliteit is uitgezet. Om video's te "
-"downloaden moet je ofwel de  <i>hachoir metadata</i> en de <i>kaa "
-"metadata</i> paketten voor python, ofwel <i>exiftool</i> installeren."
->>>>>>> 102e83d7
 
 #: rapid/glade3/prefs.ui.h:18
 msgid ""
